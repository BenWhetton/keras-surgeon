--- conflicted
+++ resolved
@@ -58,7 +58,6 @@
     for node_index in node_indices:
         act_layer, act_index = utils.find_activation_layer(layer, node_index)
         # Get activations
-<<<<<<< HEAD
         if isinstance(x_val,  types.GeneratorType):
             # michael santacroce
             # temp_model = Model(model.inputs, act_layer.get_output_at(act_index))
@@ -67,42 +66,20 @@
                     x_val, 
                     steps=steps)
             
-=======
-        if hasattr(x_val, "__iter__"):
-            temp_model = Model(model.inputs,
-                               act_layer.get_output_at(act_index))
-            a = temp_model.predict_generator(
-                x_val, x_val.n // x_val.batch_size)
->>>>>>> 459e8dfc
         else:
             get_activations = k.function(
                 [utils.single_element(model.inputs), k.learning_phase()],
                 [act_layer.get_output_at(act_index)])
             a = get_activations([x_val, 0])[0]
-<<<<<<< HEAD
-            
-        # Ensure that the channels axis is last
-=======
             # Ensure that the channels axis is last
->>>>>>> 459e8dfc
         if data_format == 'channels_first':
             a = np.swapaxes(a, 1, -1)
         # Flatten all except channels axis
         activations = np.reshape(a, [-1, a.shape[-1]])
-<<<<<<< HEAD
-        apoz = (activations == 0).astype(int).sum(axis=0) / activations.shape[0]
-        if total_apoz is None:
-            total_apoz = apoz
-        else:
-            total_apoz += apoz
-            
-    return total_apoz
-=======
         zeros = (activations == 0).astype(int)
         mean_calculator.add(zeros)
 
     return mean_calculator.calculate()
->>>>>>> 459e8dfc
 
     
 def get_lowest_mag_kernels(convLayer):
